--- conflicted
+++ resolved
@@ -407,7 +407,6 @@
 
     insecure = if request.insecure, do: [insecure_flag(flag_style)], else: []
 
-<<<<<<< HEAD
     protocols =
       if :http2 in request.protocols do
         # don't add flags for default behavior
@@ -416,10 +415,7 @@
         for proto <- request.protocols, do: protocol_flag(flag_style, proto)
       end
 
-    url = [" ", to_string(request.url)]
-=======
     url = [" ", request.url |> to_string() |> escape()]
->>>>>>> f932cdff
 
     IO.iodata_to_binary([
       "curl",
